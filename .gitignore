--- conflicted
+++ resolved
@@ -45,12 +45,8 @@
 manual_cleanup.py
 debug_cells.py
 Initial implementation of CF14 in Neo4j copy.txt
-<<<<<<< HEAD
-Initial implementation of CF14 in Neo4j.txt
-=======
 Initial implementation of CF14 in Neo4j.txt
 Second implementation of CF14 in Neo4j.txt
 
 # Temporary files
-temp_semantic-matrix-*.json
->>>>>>> 25573311
+temp_semantic-matrix-*.json