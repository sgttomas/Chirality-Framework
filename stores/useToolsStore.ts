--- conflicted
+++ resolved
@@ -83,15 +83,13 @@
       setFunctionsEnabled: (enabled) => {
         set({ functionsEnabled: enabled });
       },
-<<<<<<< HEAD
       mcpEnabled: false,
       setMcpEnabled: (enabled) => {
         set({ mcpEnabled: enabled });
-=======
+      },
       codeInterpreterEnabled: false,
       setCodeInterpreterEnabled: (enabled) => {
         set({ codeInterpreterEnabled: enabled });
->>>>>>> 5d9296be
       },
       setVectorStore: (store) => set({ vectorStore: store }),
       setWebSearchConfig: (config) => set({ webSearchConfig: config }),
